--- conflicted
+++ resolved
@@ -3,37 +3,20 @@
 
 resources:
   - ../../base
-<<<<<<< HEAD
-=======
-  # - namespace.yaml
->>>>>>> 2aec20ef
 
-# namespace: frauddetectx
+namespace: frauddetectx
 
 # Configure secrets
 secretGenerator:
-  - name: kafka-credentials
-    literals:
-      - bootstrap-servers=pkc-619z3.us-east1.gcp.confluent.cloud:9092
-      - sasl-username=ZNCQHS4D3VLKIOWO
-      - sasl-password=YXCSd1Nu8YDzPuysT3lheT/tY8iVNrAFRj0xMPtrK+bCAjsx3TS+2IjcQpPqBE9E
-  - name: postgres-credentials
-    literals:
-      - username=mluser
-      - password=mlpassword
+- name: kafka-credentials
+  literals:
+  - bootstrap-servers=pkc-619z3.us-east1.gcp.confluent.cloud:9092
+  - sasl-username=ZNCQHS4D3VLKIOWO
+  - sasl-password=YXCSd1Nu8YDzPuysT3lheT/tY8iVNrAFRj0xMPtrK+bCAjsx3TS+2IjcQpPqBE9E
+- name: postgres-credentials
+  literals:
+  - username=mluser
+  - password=mlpassword
 
-<<<<<<< HEAD
 patches:
-  - path: patches/resources.yaml
-=======
-# Configure images
-images:
-  - name: ghcr.io/Ajay6601/FraudDetectX/data-generator
-    newTag: latest
-  - name: ghcr.io/Ajay6601/FraudDetectX/spark-processor
-    newTag: latest
-  # - name: ghcr.io/Ajay6601/FraudDetectX/ml-training
-  #   newTag: latest
-  - name: ghcr.io/Ajay6601/FraudDetectX/ml-metrics
-    newTag: latest
->>>>>>> 2aec20ef
+  - path: patches/resources.yaml